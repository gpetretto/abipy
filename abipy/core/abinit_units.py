--- conflicted
+++ resolved
@@ -50,11 +50,8 @@
 HaBohr3_GPa = Ha_eV / Bohr_Ang**3 * e_Cb * 1.0e+21
 # 1 eV/A^3 to GPa
 eVA3_GPa = 160.21766208
-<<<<<<< HEAD
-=======
 # 1 eV in seconds
 eV_s = eV_to_THz*1e12 * 2*np.pi
->>>>>>> 521ba172
 # conversion factor for velocity between atomic units and SI
 velocity_at_to_si = 2.1876912633e6
 
